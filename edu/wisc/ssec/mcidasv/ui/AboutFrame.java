--- conflicted
+++ resolved
@@ -38,13 +38,9 @@
 import static ucar.unidata.util.LayoutUtil.inset;
 import static ucar.unidata.util.LayoutUtil.topCenter;
 
+import java.awt.Cursor;
+import java.awt.Font;
 import java.awt.BorderLayout;
-import java.awt.Font;
-<<<<<<< HEAD
-import java.awt.Cursor;
-=======
-import java.awt.BorderLayout;
->>>>>>> dd14e6ee
 import java.awt.event.KeyAdapter;
 import java.awt.event.KeyEvent;
 import java.awt.event.MouseAdapter;
@@ -199,13 +195,8 @@
         sysScrollPane.setViewportView(sysTextArea);
 
         sysTab.setLayout(new BorderLayout());
-<<<<<<< HEAD
-            sysTab.add(sysScrollPane);
-            sysTab.add(textSearcher, BorderLayout.SOUTH);
-=======
         sysTab.add(sysScrollPane);
         sysTab.add(textSearcher, BorderLayout.SOUTH);
->>>>>>> dd14e6ee
 
         tabbedPanel.addTab(SYS_TAB_TITLE, sysTab);
 
@@ -223,7 +214,7 @@
         tabbedPanel.addChangeListener(this);
 
         pack();
-        setSize(500, 500);
+        setSize(500, 375);
         setLocationRelativeTo(mcv.getIdvUIManager().getFrame());
 
     }
