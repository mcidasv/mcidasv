--- conflicted
+++ resolved
@@ -909,15 +909,6 @@
         GeoLocationInfo ginfo = null;
         GeoSelection geoSelection = null;
         
-<<<<<<< HEAD
-=======
-        // TJJ 25 Sep 2014 found this case to be needed for CALIPSO data, need to init
-        // with default data selection arg passed in to avoid NPE.
-        if (dataChoice.getDataSelection() == null) {
-        	dataChoice.setDataSelection(dataSelection);
-        }
-        
->>>>>>> 734403fc
         if ((dataSelection != null) && (dataSelection.getGeoSelection() != null)) {
 
           if (dataSelection.getGeoSelection().getBoundingBox() != null) {
